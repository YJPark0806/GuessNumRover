import gym
from gym import spaces
import numpy as np
import matplotlib.pyplot as plt
import random

class NumberRecognitionEnv(gym.Env):
    """
    Custom Environment for Number Recognition using Reinforcement Learning.
    This environment uses preprocessed MNIST data loaded from 'mnist_data.npy'.
    """

    def __init__(self, seed=42):
        super(NumberRecognitionEnv, self).__init__()

        # Load the preprocessed MNIST data
        self.mnist_data = np.load("mnist_data.npy", allow_pickle=True).item()

        # Define action space
        # Actions: 0 - Up, 1 - Down, 2 - Left, 3 - Right
        self.action_space = spaces.Discrete(4)

        # Define observation space as a single Box space by flattening map_data and probabilities
        # map_data is 50x50 and probabilities is 10, so total dimension is 50*50 + 10
        self.observation_space = spaces.Box(low=-1, high=1, shape=(50 * 50 + 10,), dtype=np.float32)

        # Initialize other variables
        self.episode_number = 0  # Track episode number
<<<<<<< HEAD
        self.max_steps = 2000  # Maximum steps per episode
=======
        self.max_steps = 1000  # Maximum steps per episode
>>>>>>> f4bf27e6
        self.reset()


    def reset(self):
        # Increment episode number
        #if hasattr(self, 'episode_number'):
        self.episode_number += 1

        # Choose a random target number between 0 and 9
        self.target_number = np.random.randint(0, 10)

        # Reset the robot's current position to (25, 25)
        self.current_position = [25, 25]

        # Initialize the explored map as a 50x50 matrix filled with -1 (unexplored)
        self.explored_map = np.full((50, 50), -1, dtype=int)

        # Initialize the probabilities vector as zeros
        self.probabilities = np.zeros(10, dtype=float)

        # Initialize the cumulative reward
        self.cumulative_reward = 0

        # Initialize step counter
        self.current_step = 0

        # Update the input matrix for the initial position
        self.update_explored_map()

        # Calculate initial probabilities based on the input matrix
        self.update_probabilities()

        # Return the initial observation
        return self.get_observation()

    def step(self, action):
        # Increment the step counter
        self.current_step += 1
<<<<<<< HEAD
        #print(f"step {self.current_step}")
=======
>>>>>>> f4bf27e6

        # Handle movement actions
        if action == 0:  # Move up
            self.current_position[0] = max(0, self.current_position[0] - 1)
        elif action == 1:  # Move down
            self.current_position[0] = min(49, self.current_position[0] + 1)
        elif action == 2:  # Move left
            self.current_position[1] = max(0, self.current_position[1] - 1)
        elif action == 3:  # Move right
            self.current_position[1] = min(49, self.current_position[1] + 1)

        # Update the explored map and probabilities
        self.update_explored_map()
        self.update_probabilities()

<<<<<<< HEAD
        # Print the probabilities vector after each step
        #print("Probabilities vector:", self.probabilities)
        #print('==================================================================')

=======
>>>>>>> f4bf27e6
        # Calculate reward and check if episode is done
        reward = self.calculate_reward()
        self.cumulative_reward += reward

        # Check termination conditions
        done = False
<<<<<<< HEAD
        if np.sum(self.probabilities > 0.8) == 1:  # End if one number is highly likely
=======
        guessed_number = np.argmax(self.probabilities)

        # Check if the correct number has been identified with high confidence
        if guessed_number == self.target_number and self.probabilities[guessed_number] > 0.95:
            reward += 100  # Large reward for correctly identifying the number
>>>>>>> f4bf27e6
            done = True
            print(f"Episode {self.episode_number} finished.")
            print("Probabilities vector at episode end:", self.probabilities)
            print(f"Answer: {self.target_number}, Guessed: {guessed_number}, Return: {self.cumulative_reward}")

        # Terminate if maximum steps reached
        elif self.current_step >= self.max_steps:
            done = True
            print(f"Episode {self.episode_number} terminated due to reaching max steps of {self.max_steps}.")
            print("Probabilities vector at max steps:", self.probabilities)
            print(f"Answer: {self.target_number}, Guessed: {guessed_number}, Return: {self.cumulative_reward}")

        return self.get_observation(), reward, done, {}

    def get_observation(self):
        # Flatten the explored_map and concatenate with probabilities to create a single observation vector
        map_data_flattened = self.explored_map.flatten()
        observation = np.concatenate([map_data_flattened, self.probabilities]).astype(np.float32)
        return observation

    def update_explored_map(self):
        # 현재 위치를 탐색된 것으로 표시하고 explored_map에 해당 값을 설정
        x, y = self.current_position

        # self.target_number에 대한 MNIST 샘플 중 무작위로 하나를 선택
        actual_map = random.choice(self.mnist_data[self.target_number])

        # 현재 위치의 explored_map 값을 actual_map의 해당 값으로 설정
        self.explored_map[x, y] = actual_map[x, y]

    def update_probabilities(self):
        """
        Update the probabilities vector by calculating similarity scores with MNIST data.
        """
        self.probabilities = self.calculate_probabilities(self.explored_map)

    def calculate_probabilities(self, explored_map):
        """
        Calculate the probability vector for each digit (0-9) based on the explored map.
        The probabilities are normalized to form a probability distribution.

        Args:
            explored_map (np.array): 50x50 matrix representing the explored map (-1 for unexplored, 0 or 1 for explored).

        Returns:
            np.array: Probability vector of length 10, with values representing the normalized likelihood of each digit.
        """
        probabilities = np.zeros(10, dtype=float)

        # Calculate similarity score for each digit
        for number in range(10):
            score = 0
            for data_matrix in self.mnist_data[number]:
                # Only compare positions where explored_map is not -1 (i.e., where it has been explored)
                match_matrix = (explored_map != -1) * data_matrix  # Only consider explored parts
                score += np.sum((explored_map == 1) * match_matrix)  # Match only where explored_map == 1 and data_matrix == 1
            probabilities[number] = score

        # Normalize to make it a probability distribution
        total_score = np.sum(probabilities)
        if total_score > 0:
            #probabilities = probabilities / total_score
            probabilities = np.exp(probabilities) / np.sum(np.exp(probabilities))  # Apply softmax for sharper distribution
        else:
            probabilities = np.ones(10)/10

        return probabilities

    def calculate_reward(self):
        # Reward based on probabilities and exploration efficiency
        reward = 0

        # Give reward for reducing candidate numbers based on probability threshold
        for i in range(10):
            if self.probabilities[i] < 0.05 * np.max(self.probabilities):
                reward += 1

        # Penalty for each step to encourage efficient exploration
        reward -= 0.05

        # Additional reward if a candidate's probability significantly decreases
        for i in range(10):
            if self.probabilities[i] < 0.3 * np.max(self.probabilities):
                reward += 3

        return reward

    def render(self, mode="human"):
        # Display the current explored map
        plt.figure(figsize=(5, 5))
        plt.imshow(self.explored_map, cmap="gray")
        plt.title("Explored Map")
        plt.axis("off")
        plt.show()<|MERGE_RESOLUTION|>--- conflicted
+++ resolved
@@ -26,11 +26,7 @@
 
         # Initialize other variables
         self.episode_number = 0  # Track episode number
-<<<<<<< HEAD
         self.max_steps = 2000  # Maximum steps per episode
-=======
-        self.max_steps = 1000  # Maximum steps per episode
->>>>>>> f4bf27e6
         self.reset()
 
 
@@ -69,10 +65,6 @@
     def step(self, action):
         # Increment the step counter
         self.current_step += 1
-<<<<<<< HEAD
-        #print(f"step {self.current_step}")
-=======
->>>>>>> f4bf27e6
 
         # Handle movement actions
         if action == 0:  # Move up
@@ -88,28 +80,17 @@
         self.update_explored_map()
         self.update_probabilities()
 
-<<<<<<< HEAD
-        # Print the probabilities vector after each step
-        #print("Probabilities vector:", self.probabilities)
-        #print('==================================================================')
-
-=======
->>>>>>> f4bf27e6
         # Calculate reward and check if episode is done
         reward = self.calculate_reward()
         self.cumulative_reward += reward
 
         # Check termination conditions
         done = False
-<<<<<<< HEAD
-        if np.sum(self.probabilities > 0.8) == 1:  # End if one number is highly likely
-=======
         guessed_number = np.argmax(self.probabilities)
 
         # Check if the correct number has been identified with high confidence
         if guessed_number == self.target_number and self.probabilities[guessed_number] > 0.95:
             reward += 100  # Large reward for correctly identifying the number
->>>>>>> f4bf27e6
             done = True
             print(f"Episode {self.episode_number} finished.")
             print("Probabilities vector at episode end:", self.probabilities)
